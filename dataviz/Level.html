<!doctype html>

<html lang="en">

<head>
    <a id="reflectedlink" href="http://kathmandunet.kaml.fr:8880/visualization/Level.html?">Copy to share ! </a>
    <meta charset="utf-8">
    <title>Endorsement reception delays</title>
    <script src=https://cdnjs.cloudflare.com/ajax/libs/mathjs/3.3.0/math.min.js></script>
    <script src="https://cdn.jsdelivr.net/npm/d3@7.4.4/dist/d3.min.js"></script>
    <script src="https://cdn.jsdelivr.net/npm/jquery@3.6.0/dist/jquery.min.js"></script>
    <script src="https://cdnjs.cloudflare.com/ajax/libs/axios/0.27.2/axios.min.js"
        integrity="sha512-odNmoc1XJy5x1TMVMdC7EMs3IVdItLPlCeL5vSUPN2llYKMJ2eByTTAIiiuqLg+GdNr9hF6z81p27DArRFKT7A=="
        crossorigin="anonymous" referrerpolicy="no-referrer"></script>

</head>

<body>
    <script type="text/javascript" src="./js/populate_sort_data.js"></script>
    <script type="text/javascript" src="./js/local_config.js"></script>
    <form>
        <h1>Endorsement reception delays</h1>
        <label for="selectedLevel">Level</label>
        <tr>
            <td rowspan="2">
                <input name="level" id="selectedLevel" type="number" />
            </td>
            <td>
                <input id="plus" type="button" value=" Next " onclick="this.form.level.value++;">
            </td>
        </tr>
        <tr>
            <td><input id="moins" type=button value=" Previous " onclick="this.form.level.value--;"></td>
        </tr>
    </form>
    <script>
        function main() {
            try {
                // parameter from URL  
                const params = new Proxy(new URLSearchParams(window.location.search), { // to input parameters in URL
                    get: (searchParams, prop) => searchParams.get(prop),
                });
                // Get the value of "some_key" in eg "https://example.com/?some_key=some_value"
                let bloc_value = parseInt(params.bloc); // "some_value"
                //console.log()
                if (bloc_value) {
                    let dict_data = populate_v1(server_adress, bloc_value, bloc_value).then(dict_data => {
                        let ditribution_delays = delays_distribution_of_operations(dict_data)
                        let logs_operation = classify_operations(dict_data)
                        let result = get_info_bloc(dict_data);
                        let t_delai_bloc = result[0]
                        let t_baker = result[1]
                        let max_round = result[2]
                        resume_obs(logs_operation, t_baker);
                        replaceDelegate(logs_operation);
                        for (let i = 0; i <= max_round; i++) {
                            chart_delays_for_a_block('p', [ditribution_delays[0][bloc_value][i], ditribution_delays[1][bloc_value][i]], bloc_value, i, t_delai_bloc[i]);
                        }

                    });
                }
                // parameter from URL         
                // parameter to URL : https://stackoverflow.com/questions/7097573/is-it-possible-to-update-a-url-link-based-on-user-text-input
<<<<<<< HEAD

                var link = document.getElementById('reflectedlink');
                var input = document.getElementById('selectedLevel');
                input.onchange = input.onkeyup = function () {
                    link.search = "bloc="+ encodeURIComponent(input.value);
                    link.firstChild.data = link.href;
                    //window.history.replaceState("", "Endorsement reception delays", link.firstChild.data);
                };

=======

                var link = document.getElementById('reflectedlink');
                var input = document.getElementById('selectedLevel');
                input.onchange = input.onkeyup = function () {
                    link.search = "bloc="+ encodeURIComponent(input.value);
                    link.firstChild.data = link.href;
                    //window.history.replaceState("", "Endorsement reception delays", link.firstChild.data);
                };

>>>>>>> 9d32bdad
                // parameter to URL          
                $('form').keyup(function (e) {
                    var va = document.getElementById('selectedLevel').value; e.target.value;
                    let dict_data = populate_v1(server_adress, va, va).then(dict_data => {
                        let ditribution_delays = delays_distribution_of_operations(dict_data)
                        let logs_operation = classify_operations(dict_data)
                        let result = get_info_bloc(dict_data);
                        let t_delai_bloc = result[0]
                        let t_baker = result[1]
                        let max_round = result[2]
                        resume_obs(logs_operation, t_baker);
                        replaceDelegate(logs_operation);
                        for (let i = 0; i <= max_round; i++) {
                            chart_delays_for_a_block('p', [ditribution_delays[0][va][i], ditribution_delays[1][va][i]], va, i, t_delai_bloc[i]);
                        }

                    });
                });

                $('#plus').click(function (e) {
                    var va = document.getElementById('selectedLevel').value; e.target.value;
                    let dict_data = populate_v1(server_adress, va, va).then(dict_data => {
                        let ditribution_delays = delays_distribution_of_operations(dict_data)
                        let logs_operation = classify_operations(dict_data)
                        let result = get_info_bloc(dict_data);
                        let t_delai_bloc = result[0]
                        let t_baker = result[1]
                        let max_round = result[2]
                        resume_obs(logs_operation, t_baker);
                        replaceDelegate(logs_operation);
                        for (let i = 0; i <= max_round; i++) {
                            chart_delays_for_a_block('p', [ditribution_delays[0][va][i], ditribution_delays[1][va][i]], va, i, t_delai_bloc[i]);
                        }
                    });
                });

                $('#moins').click(function (e) {
                    var va = document.getElementById('selectedLevel').value; e.target.value;
                    let dict_data = populate_v1(server_adress, va, va).then(dict_data => {
                        let distrib_t = delays_distribution_of_operations(dict_data)
                        let logs_operation = classify_operations(dict_data)
                        let result = get_info_bloc(dict_data);
                        let t_delai_bloc = result[0]
                        let t_baker = result[1]
                        let max_round = result[2]
                        console.log(t_baker)
                        resume_obs(logs_operation, t_baker);
                        replaceDelegate(logs_operation);
                        for (let i = 0; i <= max_round; i++) {
                            chart_delays_for_a_block('p', [distrib_t[0][va][i], distrib_t[1][va][i]], va, i, t_delai_bloc[i]);
                        }
                    });
                });

            } catch (erreur) {
                console.log(erreur);
            }
        }
        main()

    </script>
    <p></p>
    <br>
    <br>
    <div id="tab_delegates"></div>
    <div id="resume"></div>
</body><|MERGE_RESOLUTION|>--- conflicted
+++ resolved
@@ -3,7 +3,6 @@
 <html lang="en">
 
 <head>
-    <a id="reflectedlink" href="http://kathmandunet.kaml.fr:8880/visualization/Level.html?">Copy to share ! </a>
     <meta charset="utf-8">
     <title>Endorsement reception delays</title>
     <script src=https://cdnjs.cloudflare.com/ajax/libs/mathjs/3.3.0/math.min.js></script>
@@ -32,6 +31,9 @@
         <tr>
             <td><input id="moins" type=button value=" Previous " onclick="this.form.level.value--;"></td>
         </tr>
+        <tr>
+            <td><input id="go" type=button value=" Go " ></td>
+        </tr>
     </form>
     <script>
         function main() {
@@ -41,10 +43,12 @@
                     get: (searchParams, prop) => searchParams.get(prop),
                 });
                 // Get the value of "some_key" in eg "https://example.com/?some_key=some_value"
-                let bloc_value = parseInt(params.bloc); // "some_value"
-                //console.log()
-                if (bloc_value) {
+                let bloc_value; // "some_value"
+                if (!(isNaN(parseInt(params.bloc)))) {
+                    bloc_value = parseInt(params.bloc);
+                    document.getElementById("selectedLevel").value = bloc_value;             
                     let dict_data = populate_v1(server_adress, bloc_value, bloc_value).then(dict_data => {
+                        console.log(dict_data)
                         let ditribution_delays = delays_distribution_of_operations(dict_data)
                         let logs_operation = classify_operations(dict_data)
                         let result = get_info_bloc(dict_data);
@@ -58,50 +62,36 @@
                         }
 
                     });
-                }
-                // parameter from URL         
-                // parameter to URL : https://stackoverflow.com/questions/7097573/is-it-possible-to-update-a-url-link-based-on-user-text-input
-<<<<<<< HEAD
-
-                var link = document.getElementById('reflectedlink');
-                var input = document.getElementById('selectedLevel');
-                input.onchange = input.onkeyup = function () {
-                    link.search = "bloc="+ encodeURIComponent(input.value);
-                    link.firstChild.data = link.href;
-                    //window.history.replaceState("", "Endorsement reception delays", link.firstChild.data);
-                };
-
-=======
-
-                var link = document.getElementById('reflectedlink');
-                var input = document.getElementById('selectedLevel');
-                input.onchange = input.onkeyup = function () {
-                    link.search = "bloc="+ encodeURIComponent(input.value);
-                    link.firstChild.data = link.href;
-                    //window.history.replaceState("", "Endorsement reception delays", link.firstChild.data);
-                };
-
->>>>>>> 9d32bdad
-                // parameter to URL          
-                $('form').keyup(function (e) {
-                    var va = document.getElementById('selectedLevel').value; e.target.value;
-                    let dict_data = populate_v1(server_adress, va, va).then(dict_data => {
+                } else {//take most recent height 
+                    var a = getHead(server_adress); // https://stackoverflow.com/questions/28250680/how-do-i-access-previous-promise-results-in-a-then-chain
+                    var b= a.then(level=>{
+                        return populate_v1(server_adress, level, level);
+                    });
+                    Promise.all([a,b]).then(([bloc_value,dict_data])=>{
+                        console.log([bloc_value,dict_data])
+                        document.getElementById("selectedLevel").value = bloc_value;             
                         let ditribution_delays = delays_distribution_of_operations(dict_data)
-                        let logs_operation = classify_operations(dict_data)
-                        let result = get_info_bloc(dict_data);
-                        let t_delai_bloc = result[0]
-                        let t_baker = result[1]
-                        let max_round = result[2]
-                        resume_obs(logs_operation, t_baker);
-                        replaceDelegate(logs_operation);
-                        for (let i = 0; i <= max_round; i++) {
-                            chart_delays_for_a_block('p', [ditribution_delays[0][va][i], ditribution_delays[1][va][i]], va, i, t_delai_bloc[i]);
-                        }
+                            let logs_operation = classify_operations(dict_data)
+                            let result = get_info_bloc(dict_data);
+                            let t_delai_bloc = result[0]
+                            let t_baker = result[1]
+                            let max_round = result[2]
+                            resume_obs(logs_operation, t_baker);
+                            replaceDelegate(logs_operation);
+                            for (let i = 0; i <= max_round; i++) {
+                                chart_delays_for_a_block('p', [ditribution_delays[0][bloc_value][i], ditribution_delays[1][bloc_value][i]], bloc_value, i, t_delai_bloc[i]);
+                            }
 
                     });
-                });
+
+                }
+                
+                $('#go').click(function (e) {
+                    window.location = server_adress+"visualization/Level.html?bloc="+document.getElementById('selectedLevel').value;
+                })
 
                 $('#plus').click(function (e) {
+
                     var va = document.getElementById('selectedLevel').value; e.target.value;
                     let dict_data = populate_v1(server_adress, va, va).then(dict_data => {
                         let ditribution_delays = delays_distribution_of_operations(dict_data)
@@ -119,6 +109,7 @@
                 });
 
                 $('#moins').click(function (e) {
+
                     var va = document.getElementById('selectedLevel').value; e.target.value;
                     let dict_data = populate_v1(server_adress, va, va).then(dict_data => {
                         let distrib_t = delays_distribution_of_operations(dict_data)
